--- conflicted
+++ resolved
@@ -1,174 +1,8 @@
 # Copyright (c) 2019 Intel Corp.
 # SPDX-License-Identifier: Apache-2.0
 
-<<<<<<< HEAD
-
-# Find out if we are optimizing for size
-get_target_property(zephyr_COMPILE_OPTIONS ${IMAGE}zephyr_interface INTERFACE_COMPILE_OPTIONS)
-if ("-Os" IN_LIST zephyr_COMPILE_OPTIONS)
-  zephyr_cc_option(-mpreferred-stack-boundary=2)
-else()
-  zephyr_compile_definitions(PERF_OPT)
-endif()
-
-if(CONFIG_X86_IAMCU)
-  set_property(GLOBAL APPEND PROPERTY ${IMAGE}PROPERTY_LINKER_SCRIPT_DEFINES -D__IAMCU)
-  set_property(GLOBAL        PROPERTY PROPERTY_OUTPUT_FORMAT         "elf32-iamcu")
-  set_property(GLOBAL        PROPERTY PROPERTY_OUTPUT_ARCH           "iamcu:intel")
-else()
-  set_property(GLOBAL PROPERTY PROPERTY_OUTPUT_ARCH "i386")
-  set_property(GLOBAL PROPERTY PROPERTY_OUTPUT_FORMAT "elf32-i386")
-endif()
-
-
-
-if(CMAKE_C_COMPILER_ID STREQUAL "Clang")
-  if(CONFIG_X86_IAMCU)
-    zephyr_compile_options(-miamcu)
-  else()
-    zephyr_compile_options(-Qunused-arguments)
-  endif()
-
-  zephyr_cc_option(
-    -m32
-    -gdwarf-2
-    )
-endif()
-
-zephyr_cc_option_ifndef(CONFIG_SSE_FP_MATH -mno-sse)
-
-if(CMAKE_VERBOSE_MAKEFILE)
-  set(GENIDT_EXTRA_ARGS --verbose)
-else()
-  set(GENIDT_EXTRA_ARGS "")
-endif()
-
-set(GENIDT ${ZEPHYR_BASE}/arch/x86/gen_idt.py)
-
-define_property(GLOBAL PROPERTY PROPERTY_OUTPUT_ARCH BRIEF_DOCS " " FULL_DOCS " ")
-
-# Use gen_idt.py and objcopy to generate irq_int_vector_map.o,
-# irq_vectors_alloc.o, and staticIdt.o from the elf file ${ZEPHYR_PREBUILT_EXECUTABLE}
-set(gen_idt_output_files
-  ${CMAKE_CURRENT_BINARY_DIR}/irq_int_vector_map.bin
-  ${CMAKE_CURRENT_BINARY_DIR}/staticIdt.bin
-  ${CMAKE_CURRENT_BINARY_DIR}/irq_vectors_alloc.bin
-  )
-set(gen_idt_output_target ${IMAGE}gen_idt_output)
-add_custom_target(
-  ${gen_idt_output_target}
-  DEPENDS
-  ${gen_idt_output_files}
-  )
-add_custom_command(
-  OUTPUT irq_int_vector_map.bin staticIdt.bin irq_vectors_alloc.bin
-  COMMAND
-  ${PYTHON_EXECUTABLE}
-  ${GENIDT}
-  --kernel $<TARGET_FILE:${ZEPHYR_PREBUILT_EXECUTABLE}>
-  --output-idt staticIdt.bin
-  --vector-map irq_int_vector_map.bin
-  --output-vectors-alloc irq_vectors_alloc.bin
-  ${GENIDT_EXTRA_ARGS}
-  DEPENDS ${ZEPHYR_PREBUILT_EXECUTABLE}
-  WORKING_DIRECTORY ${CMAKE_CURRENT_BINARY_DIR}
-  )
-
-# Must be last so that soc/ can override default exception handlers
-add_subdirectory(core)
-
-get_property(OUTPUT_ARCH   GLOBAL PROPERTY PROPERTY_OUTPUT_ARCH)
-get_property(OUTPUT_FORMAT GLOBAL PROPERTY PROPERTY_OUTPUT_FORMAT)
-
-# Convert the .bin file argument to a .o file, create a wrapper
-# library for the .o file, and register the library as a generated
-# file that is to be linked in after the first link.
-function(add_bin_file_to_the_next_link target_dependency bin)
-  add_custom_command(
-    OUTPUT ${CMAKE_CURRENT_BINARY_DIR}/${bin}.o
-    COMMAND
-    ${CMAKE_OBJCOPY}
-    -I binary
-    -B ${OUTPUT_ARCH}
-    -O ${OUTPUT_FORMAT}
-    --rename-section .data=${bin},CONTENTS,ALLOC,LOAD,READONLY,DATA
-    ${bin}.bin
-    ${bin}.o
-    DEPENDS ${target_dependency} ${bin}.bin
-    WORKING_DIRECTORY ${CMAKE_CURRENT_BINARY_DIR}
-    )
-  add_custom_target(${IMAGE}${bin}_o DEPENDS ${CMAKE_CURRENT_BINARY_DIR}/${bin}.o)
-  add_library(${IMAGE}${bin} STATIC IMPORTED GLOBAL)
-  set_property(TARGET ${IMAGE}${bin} PROPERTY IMPORTED_LOCATION ${CMAKE_CURRENT_BINARY_DIR}/${bin}.o)
-  add_dependencies(${IMAGE}${bin} ${IMAGE}${bin}_o)
-  set_property(GLOBAL APPEND PROPERTY ${IMAGE}GENERATED_KERNEL_OBJECT_FILES ${IMAGE}${bin})
-endfunction()
-
-add_bin_file_to_the_next_link(${gen_idt_output_target} staticIdt)
-add_bin_file_to_the_next_link(${gen_idt_output_target} irq_int_vector_map)
-add_bin_file_to_the_next_link(${gen_idt_output_target} irq_vectors_alloc)
-
-if(CONFIG_X86_MMU)
-  if(CONFIG_X86_KPTI)
-    set(user_mmu_tables_bin user_mmu_tables.bin)
-  endif()
-
-  set(mmu_tables_bin_target ${IMAGE}mmu_tables_bin)
-  add_custom_target(
-    ${mmu_tables_bin_target}
-    DEPENDS
-    mmu_tables.bin
-    ${user_mmu_tables_bin}
-  )
-  add_custom_command(
-    OUTPUT
-    mmu_tables.bin
-    ${user_mmu_tables_bin}
-    COMMAND
-    ${PYTHON_EXECUTABLE}
-    ${ZEPHYR_BASE}/arch/x86/gen_mmu_x86.py
-    -k $<TARGET_FILE:${ZEPHYR_PREBUILT_EXECUTABLE}>
-    -o mmu_tables.bin
-    -u user_mmu_tables.bin
-    $<$<BOOL:${CMAKE_VERBOSE_MAKEFILE}>:-v>
-    WORKING_DIRECTORY ${CMAKE_CURRENT_BINARY_DIR}
-    DEPENDS ${ZEPHYR_PREBUILT_EXECUTABLE}
-    )
-
-  add_bin_file_to_the_next_link(  ${mmu_tables_bin_target}      mmu_tables)
-  if(CONFIG_X86_KPTI)
-    add_bin_file_to_the_next_link(${mmu_tables_bin_target} user_mmu_tables)
-  endif()
-endif()
-
-if(CONFIG_GDT_DYNAMIC)
-  # Use gen_gdt.py and objcopy to generate gdt.o from from the elf
-  # file ${ZEPHYR_PREBUILT_EXECUTABLE}, creating the temp file gdt.bin along the
-  # way.
-  #
-  # ${ZEPHYR_PREBUILT_EXECUTABLE}.elf -> gdt.bin -> gdt.o
-  add_custom_target(
-    gdt_bin_target
-    DEPENDS
-    gdt.bin
-  )
-  add_custom_command(
-    OUTPUT gdt.bin
-    COMMAND
-    ${PYTHON_EXECUTABLE}
-    ${ZEPHYR_BASE}/arch/x86/gen_gdt.py
-    --kernel $<TARGET_FILE:${ZEPHYR_PREBUILT_EXECUTABLE}>
-    --output-gdt gdt.bin
-    $<$<BOOL:${CMAKE_VERBOSE_MAKEFILE}>:--verbose>
-    DEPENDS ${ZEPHYR_PREBUILT_EXECUTABLE}
-    WORKING_DIRECTORY ${CMAKE_CURRENT_BINARY_DIR}
-    )
-
-  add_bin_file_to_the_next_link(gdt_bin_target gdt)
-=======
 if(CONFIG_X86_LONGMODE)
   include(x64.cmake)
 else()
   include(ia32.cmake)
->>>>>>> 4857cb85
 endif()