--- conflicted
+++ resolved
@@ -116,14 +116,14 @@
 			label = "I2C_1";
 		};
 
-<<<<<<< HEAD
 		qdec: qdec@40012000 {
 			compatible = "nordic,nrf-qdec";
 			reg = <0x40012000 0x1000>;
 			interrupts = <18 1>;
 			status = "disabled";
 			label = "QDEC";
-=======
+		};
+
 		spi0: spi@40003000 {
 			compatible = "nordic,nrf-spi";
 			#address-cells = <1>;
@@ -162,7 +162,6 @@
 			interrupts = <47 1>;
 			status = "disabled";
 			label = "SPI_3";
->>>>>>> ccade20c
 		};
 
 		usbd: usbd@40027000 {
