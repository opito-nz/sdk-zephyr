--- conflicted
+++ resolved
@@ -16,11 +16,10 @@
 config NRFX_PWM
 	bool
 
-<<<<<<< HEAD
 config NRFX_QDEC
-=======
+	bool
+
 config NRFX_SAADC
->>>>>>> ccade20c
 	bool
 
 config NRFX_SPI
